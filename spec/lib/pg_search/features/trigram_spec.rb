--- conflicted
+++ resolved
@@ -33,14 +33,8 @@
     end
   end
 
-<<<<<<< HEAD
-  describe 'conditions' do
-    it 'escapes the search document and query' do
-=======
   describe "conditions" do
     it "escapes the search document and query" do
-      config.ignore = []
->>>>>>> 1f88614c
       expect(feature.conditions.to_sql).to eq("('#{query}' % (#{coalesced_columns}))")
     end
 
@@ -54,16 +48,10 @@
       end
     end
 
-<<<<<<< HEAD
-    context 'when ignoring accents' do
+    context "when ignoring accents" do
       let(:config) { instance_double(PgSearch::Configuration, ignore: [:accents]) }
 
-      it 'escapes the search document and query, but not the accent function' do
-=======
-    context "when ignoring accents" do
       it "escapes the search document and query, but not the accent function" do
-        config.ignore = [:accents]
->>>>>>> 1f88614c
         expect(feature.conditions.to_sql).to eq("(unaccent('#{query}') % (unaccent(#{coalesced_columns})))")
       end
     end
