# frozen_string_literal: true

$LOAD_PATH.push File.expand_path("lib", __dir__)
require "pg_search/version"

Gem::Specification.new do |s|
  s.name = "pg_search"
  s.version = PgSearch::VERSION
  s.platform = Gem::Platform::RUBY
  s.authors = ["Grant Hutchins", "Case Commons, LLC"]
  s.email = %w[gems@nertzy.com casecommons-dev@googlegroups.com]
  s.homepage = "https://github.com/Casecommons/pg_search"
  s.summary = "PgSearch builds Active Record named scopes that take advantage of PostgreSQL's full text search"
  s.description = "PgSearch builds Active Record named scopes that take advantage of PostgreSQL's full text search"
  s.licenses = ["MIT"]
  s.metadata["rubygems_mfa_required"] = "true"

  s.files = `git ls-files -z`.split("\x0")
  s.require_paths = ["lib"]

  s.add_dependency "activerecord", ">= 6.1"
  s.add_dependency "activesupport", ">= 6.1"

<<<<<<< HEAD
  s.add_development_dependency 'pry'
  s.add_development_dependency 'rake'
  s.add_development_dependency 'rspec'
  s.add_development_dependency 'rubocop', '~> 1.23.0'
  s.add_development_dependency 'rubocop-performance'
  s.add_development_dependency 'rubocop-rails'
  s.add_development_dependency 'rubocop-rake'
  s.add_development_dependency 'rubocop-rspec', '~> 2.6.0'
  s.add_development_dependency 'simplecov'
  s.add_development_dependency 'simplecov-lcov'
  s.add_development_dependency 'undercover'
  s.add_development_dependency 'warning'
  s.add_development_dependency 'with_model'

  s.required_ruby_version = '>= 2.6'
=======
  s.required_ruby_version = ">= 3.0"
>>>>>>> 1f88614c
end<|MERGE_RESOLUTION|>--- conflicted
+++ resolved
@@ -21,23 +21,5 @@
   s.add_dependency "activerecord", ">= 6.1"
   s.add_dependency "activesupport", ">= 6.1"
 
-<<<<<<< HEAD
-  s.add_development_dependency 'pry'
-  s.add_development_dependency 'rake'
-  s.add_development_dependency 'rspec'
-  s.add_development_dependency 'rubocop', '~> 1.23.0'
-  s.add_development_dependency 'rubocop-performance'
-  s.add_development_dependency 'rubocop-rails'
-  s.add_development_dependency 'rubocop-rake'
-  s.add_development_dependency 'rubocop-rspec', '~> 2.6.0'
-  s.add_development_dependency 'simplecov'
-  s.add_development_dependency 'simplecov-lcov'
-  s.add_development_dependency 'undercover'
-  s.add_development_dependency 'warning'
-  s.add_development_dependency 'with_model'
-
-  s.required_ruby_version = '>= 2.6'
-=======
   s.required_ruby_version = ">= 3.0"
->>>>>>> 1f88614c
 end